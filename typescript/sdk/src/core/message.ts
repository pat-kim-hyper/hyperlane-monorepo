--- conflicted
+++ resolved
@@ -78,20 +78,10 @@
     this.message = utils.parseMessage(dispatch.event.args.message);
     this.dispatch = dispatch;
 
-<<<<<<< HEAD
-    const messageNetworks = resolveNetworks(this.message);
-=======
     const messageChains = resolveChains(this.message);
-    const mailboxes = core.getMailboxPair(
-      messageChains.origin as never, // TODO: Fix never type that results from Exclude<T, T>
-      messageChains.destination,
-    );
->>>>>>> 4e760958
-
-    this.outbox = core.getContracts(messageNetworks.origin).mailbox.contract;
-    this.inbox = core.getContracts(
-      messageNetworks.destination,
-    ).mailbox.contract;
+
+    this.outbox = core.getContracts(messageChains.origin).mailbox.contract;
+    this.inbox = core.getContracts(messageChains.destination).mailbox.contract;
     this.cache = {};
   }
 
